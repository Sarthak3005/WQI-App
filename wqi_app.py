import streamlit as st
import pandas as pd
import numpy as np
import matplotlib.pyplot as plt
from prophet import Prophet
from sklearn.linear_model import LinearRegression
from sklearn.ensemble import RandomForestRegressor
from sklearn.svm import SVR
from sklearn.tree import DecisionTreeRegressor
from sklearn.model_selection import train_test_split
from sklearn.preprocessing import StandardScaler
from sklearn.metrics import r2_score, mean_absolute_error, mean_squared_error
from scipy.signal import savgol_filter

st.set_page_config(layout="wide")
st.title("💧 Water Quality Index (WQI) Prediction & Forecast App")

# Sidebar: File Upload
st.sidebar.header("📁 Upload CSV")
uploaded_file = st.sidebar.file_uploader("Upload your Water Quality CSV file", type=["csv"])

# Parameter Setup
parameters = ['pH', 'DO', 'BOD', 'Temp', 'FecalColiform', 'TotalColiform', 'Conductivity', 'NO3-']
weights = {'pH': 0.11, 'DO': 0.17, 'BOD': 0.11, 'Temp': 0.05,
           'FecalColiform': 0.10, 'TotalColiform': 0.10, 'Conductivity': 0.10, 'NO3-': 0.03}
standards = {'pH': 8.5, 'DO': 14, 'BOD': 6, 'Temp': 25,
             'FecalColiform': 100, 'TotalColiform': 100, 'Conductivity': 300, 'NO3-': 45}
ideals = {'pH': 7.0, 'DO': 7.0, 'BOD': 0, 'Temp': 4,
          'FecalColiform': 0, 'TotalColiform': 0, 'Conductivity': 0, 'NO3-': 0}

# WQI formula
def calculate_wqi(df):
    weighted_q = []
    for param in parameters:
        df[param] = pd.to_numeric(df[param], errors='coerce')
        Qi = ((df[param] - ideals[param]) / (standards[param] - ideals[param])) * 100
        Qi = Qi.clip(lower=0, upper=100)
        Wi = weights[param]
        weighted_q.append(Qi * Wi)
    df['WQI'] = sum(weighted_q) / sum(weights.values())
    return df

# Prophet forecasting
def prophet_forecast_parameters(df, parameters, future_years):
    future_df = pd.DataFrame({'year_num': future_years})
    for param in parameters:
        sub = df[['year_num', param]].dropna()
        if len(sub) < 5:
            continue
        yearly_avg = sub.groupby('year_num')[param].mean().reset_index()
        yearly_avg.columns = ['ds', 'y']
        yearly_avg['ds'] = pd.to_datetime(yearly_avg['ds'], format='%Y')

        try:
            m = Prophet(yearly_seasonality=True)
            m.fit(yearly_avg)
            future = pd.DataFrame({'ds': pd.date_range(start=f"{future_years[0]}", periods=len(future_years), freq='Y')})
            forecast = m.predict(future)
            predicted = forecast['yhat'].values
            min_val, max_val = sub[param].min(), sub[param].max()
            predicted = np.clip(predicted, min_val, max_val)
            future_df[param] = predicted

            with st.expander(f"📈 Forecast Plot for {param}", expanded=False):
                fig, ax = plt.subplots()
                ax.plot(yearly_avg['ds'].dt.year, yearly_avg['y'], label='Actual', color='blue')
                ax.plot(future['ds'].dt.year, predicted, label='Forecast', color='red')
                ax.set_title(f"Prophet Forecast for {param}")
                ax.set_xlabel("Year")
                ax.set_ylabel(param)
                ax.legend()
                ax.grid(True)
                st.pyplot(fig)
        except Exception as e:
            st.warning(f"⚠️ Prophet failed for {param}: {e}")
    return future_df

# If file uploaded
if uploaded_file:
    df = pd.read_csv(uploaded_file)
    st.success("✅ File uploaded successfully.")
    df['year'] = pd.to_datetime(df['year_num'], errors='coerce', format='%Y')
    df['year_num'] = df['year'].dt.year

    df = calculate_wqi(df).dropna(subset=parameters + ['WQI', 'year_num'])
    X = df[parameters]
    y = df['WQI']
    years = df['year_num']
    X_train, X_test, y_train, y_test, years_train, years_test = train_test_split(X, y, years, test_size=0.2, random_state=42)

    # Tabs for Results
    tab1, tab2, tab3 = st.tabs(["📊 Model Training", "📅 Year-wise WQI", "🔮 Future Forecast"])

    with tab1:
        st.subheader("📊 Model Evaluation & Error Analysis")
        with st.spinner("Training models..."):
            model_results = []
            scaler = StandardScaler()
            X_train_scaled = scaler.fit_transform(X_train)
            X_test_scaled = scaler.transform(X_test)
            models = {
                'Linear Regression': LinearRegression(),
                'Random Forest': RandomForestRegressor(random_state=42),
                'SVR': SVR(C=100, epsilon=0.1),
                'Decision Tree': DecisionTreeRegressor(random_state=42)
            }
            predictions = {}

            for name, model in models.items():
                if name == 'SVR':
                    model.fit(X_train_scaled, y_train)
                    preds = model.predict(X_test_scaled)
                else:
                    model.fit(X_train, y_train)
                    preds = model.predict(X_test)
                predictions[name] = preds

                with st.expander(f"📈 {name} - WQI Trend & Error Analysis", expanded=False):
                    fig1, ax1 = plt.subplots()
                    ax1.scatter(years_test, preds, color='blue')
                    ax1.set_title(f'WQI vs Year - {name}')
                    ax1.set_xlabel("Year")
                    ax1.set_ylabel("WQI")
                    ax1.grid(True)
                    st.pyplot(fig1)

                    fig2, ax2 = plt.subplots()
                    ax2.scatter(y_test, preds, alpha=0.6)
                    ax2.plot([min(y_test), max(y_test)], [min(y_test), max(y_test)], 'r--')
                    ax2.set_title(f"{name} - Actual vs Predicted")
                    ax2.set_xlabel("Actual")
                    ax2.set_ylabel("Predicted")
                    ax2.grid(True)
                    st.pyplot(fig2)

                model_results.append({
                    'Model': name,
                    'R2': r2_score(y_test, preds),
                    'MAE': mean_absolute_error(y_test, preds),
                    'RMSE': np.sqrt(mean_squared_error(y_test, preds)),
                    'WQI Mean': preds.mean()
                })

            df_results = pd.DataFrame(model_results)
            df_results['Accuracy (%)'] = (1 - df_results['MAE'] / y_test.mean()) * 100
            st.dataframe(df_results.style.highlight_max(axis=0, color='lightgreen'))

    with tab2:
        st.subheader("📅 WQI Per Year (Average)")
        per_year_df = pd.DataFrame({'Year': years_test})
        for name, preds in predictions.items():
            per_year_df[name] = preds
        st.dataframe(per_year_df.groupby('Year').mean().reset_index().style.format("{:.2f}"))

    with tab3:
        st.subheader("🔮 Future WQI Prediction (2012–2027)")
        future_years = np.arange(2012, 2028)
        future_df = prophet_forecast_parameters(df, parameters, future_years)
        future_df = calculate_wqi(future_df)

        best_model = df_results.sort_values(by="R2", ascending=False).iloc[0]
        best_model_name = best_model["Model"]
        if best_model_name == 'SVR':
            future_wqi = models['SVR'].predict(scaler.transform(future_df[parameters]))
        else:
            future_wqi = models[best_model_name].predict(future_df[parameters])

        # Smooth & clip WQI
        wqi_min, wqi_max = np.percentile(df['WQI'], 5), np.percentile(df['WQI'], 95)
        future_wqi = np.clip(future_wqi, wqi_min, wqi_max)
        if len(future_wqi) >= 5:
            future_wqi = savgol_filter(future_wqi, window_length=5, polyorder=2)

        fig, ax = plt.subplots()
        ax.plot(future_df['year_num'], future_wqi, marker='o', color='purple')
        ax.set_title(f"Future WQI Forecast - {best_model_name}")
        ax.set_xlabel("Year")
        ax.set_ylabel("WQI")
        ax.grid(True)
        st.pyplot(fig)

<<<<<<< HEAD
        st.success(f"✅ Best Model: {best_model_name}, Avg WQI: {best_model['WQI Mean']:.2f}")
=======
    # Model training
    model_results = []
    scaler = StandardScaler()
    X_train_scaled = scaler.fit_transform(X_train)
    X_test_scaled = scaler.transform(X_test)

    models = {
        'Linear Regression': LinearRegression(),
        'Random Forest': RandomForestRegressor(random_state=42),
        'SVR': SVR(C=100, epsilon=0.1),
        'Decision Tree': DecisionTreeRegressor(random_state=42)
    }

    predictions = {}

    for name, model in models.items():
        if name == 'SVR':
            model.fit(X_train_scaled, y_train)
            preds = model.predict(X_test_scaled)
        else:
            model.fit(X_train, y_train)
            preds = model.predict(X_test)
        predictions[name] = preds
        plot_wqi_trend(name, preds, years_test)
        plot_error_analysis(y_test, preds, name)
        model_results.append({
            'Model': name,
            'R2': r2_score(y_test, preds),
            'MAE': mean_absolute_error(y_test, preds),
            'RMSE': np.sqrt(mean_squared_error(y_test, preds)),
            'WQI Mean': preds.mean()
        })

    df_results = pd.DataFrame(model_results)
    df_results['Accuracy (%)'] = (1 - df_results['MAE'] / y_test.mean()) * 100
    st.markdown("### 📊 Model Comparison Table:")
    st.dataframe(df_results.style.highlight_max(axis=0, color='lightgreen'))

    # WQI per year
    st.markdown("### 📅 WQI Per Year")
    per_year_df = pd.DataFrame({'year': years_test})
    for name, preds in predictions.items():
        per_year_df[name] = preds
    st.dataframe(per_year_df.groupby('year').mean().reset_index().style.format("{:.2f}"))

    # Recommendation
    st.markdown("### 🤖 Recommended Model")
    best_model = df_results.sort_values(by="R2", ascending=False).iloc[0]
    best_model_name = best_model["Model"]
    avg_wqi = best_model["WQI Mean"]
    if avg_wqi <= 25:
        category = "Excellent"
    elif avg_wqi <= 50:
        category = "Good"
    elif avg_wqi <= 75:
        category = "Medium"
    elif avg_wqi <= 100:
        category = "Poor"
    else:
        category = "Very Poor"
    st.success(f"✅ Best Model: {best_model_name}, Avg WQI: {avg_wqi:.2f} → {category}")

    # 🔮 Future Prediction (Prophet Forecast)
    st.markdown("### 🔮 Future WQI Prediction (2012–2027 using Prophet)")
    future_years = np.arange(2012, 2028)
    future_df = prophet_forecast_parameters(df, parameters, future_years)
    future_df = calculate_wqi(future_df)

    # Future WQI Prediction
    if best_model_name == 'SVR':
        future_wqi = models['SVR'].predict(scaler.transform(future_df[parameters]))
    else:
        future_wqi = models[best_model_name].predict(future_df[parameters])

    # Clip & smooth
    wqi_min, wqi_max = np.percentile(df['WQI'], 5), np.percentile(df['WQI'], 95)
    future_wqi = np.clip(future_wqi, wqi_min, wqi_max)
    if len(future_wqi) >= 5:
        future_wqi = savgol_filter(future_wqi, window_length=5, polyorder=2)

    fig, ax = plt.subplots()
    ax.plot(future_df['year_num'], future_wqi, marker='o', color='purple')
    ax.set_title(f"Future WQI Forecast - {best_model_name}")
    ax.set_xlabel("Year")
    ax.set_ylabel("WQI")
    ax.grid(True)
    st.pyplot(fig)
>>>>>>> 9735d86c

else:
    st.info("👈 Upload your CSV from the sidebar to get started.")<|MERGE_RESOLUTION|>--- conflicted
+++ resolved
@@ -165,7 +165,6 @@
         else:
             future_wqi = models[best_model_name].predict(future_df[parameters])
 
-        # Smooth & clip WQI
         wqi_min, wqi_max = np.percentile(df['WQI'], 5), np.percentile(df['WQI'], 95)
         future_wqi = np.clip(future_wqi, wqi_min, wqi_max)
         if len(future_wqi) >= 5:
@@ -179,97 +178,7 @@
         ax.grid(True)
         st.pyplot(fig)
 
-<<<<<<< HEAD
         st.success(f"✅ Best Model: {best_model_name}, Avg WQI: {best_model['WQI Mean']:.2f}")
-=======
-    # Model training
-    model_results = []
-    scaler = StandardScaler()
-    X_train_scaled = scaler.fit_transform(X_train)
-    X_test_scaled = scaler.transform(X_test)
-
-    models = {
-        'Linear Regression': LinearRegression(),
-        'Random Forest': RandomForestRegressor(random_state=42),
-        'SVR': SVR(C=100, epsilon=0.1),
-        'Decision Tree': DecisionTreeRegressor(random_state=42)
-    }
-
-    predictions = {}
-
-    for name, model in models.items():
-        if name == 'SVR':
-            model.fit(X_train_scaled, y_train)
-            preds = model.predict(X_test_scaled)
-        else:
-            model.fit(X_train, y_train)
-            preds = model.predict(X_test)
-        predictions[name] = preds
-        plot_wqi_trend(name, preds, years_test)
-        plot_error_analysis(y_test, preds, name)
-        model_results.append({
-            'Model': name,
-            'R2': r2_score(y_test, preds),
-            'MAE': mean_absolute_error(y_test, preds),
-            'RMSE': np.sqrt(mean_squared_error(y_test, preds)),
-            'WQI Mean': preds.mean()
-        })
-
-    df_results = pd.DataFrame(model_results)
-    df_results['Accuracy (%)'] = (1 - df_results['MAE'] / y_test.mean()) * 100
-    st.markdown("### 📊 Model Comparison Table:")
-    st.dataframe(df_results.style.highlight_max(axis=0, color='lightgreen'))
-
-    # WQI per year
-    st.markdown("### 📅 WQI Per Year")
-    per_year_df = pd.DataFrame({'year': years_test})
-    for name, preds in predictions.items():
-        per_year_df[name] = preds
-    st.dataframe(per_year_df.groupby('year').mean().reset_index().style.format("{:.2f}"))
-
-    # Recommendation
-    st.markdown("### 🤖 Recommended Model")
-    best_model = df_results.sort_values(by="R2", ascending=False).iloc[0]
-    best_model_name = best_model["Model"]
-    avg_wqi = best_model["WQI Mean"]
-    if avg_wqi <= 25:
-        category = "Excellent"
-    elif avg_wqi <= 50:
-        category = "Good"
-    elif avg_wqi <= 75:
-        category = "Medium"
-    elif avg_wqi <= 100:
-        category = "Poor"
-    else:
-        category = "Very Poor"
-    st.success(f"✅ Best Model: {best_model_name}, Avg WQI: {avg_wqi:.2f} → {category}")
-
-    # 🔮 Future Prediction (Prophet Forecast)
-    st.markdown("### 🔮 Future WQI Prediction (2012–2027 using Prophet)")
-    future_years = np.arange(2012, 2028)
-    future_df = prophet_forecast_parameters(df, parameters, future_years)
-    future_df = calculate_wqi(future_df)
-
-    # Future WQI Prediction
-    if best_model_name == 'SVR':
-        future_wqi = models['SVR'].predict(scaler.transform(future_df[parameters]))
-    else:
-        future_wqi = models[best_model_name].predict(future_df[parameters])
-
-    # Clip & smooth
-    wqi_min, wqi_max = np.percentile(df['WQI'], 5), np.percentile(df['WQI'], 95)
-    future_wqi = np.clip(future_wqi, wqi_min, wqi_max)
-    if len(future_wqi) >= 5:
-        future_wqi = savgol_filter(future_wqi, window_length=5, polyorder=2)
-
-    fig, ax = plt.subplots()
-    ax.plot(future_df['year_num'], future_wqi, marker='o', color='purple')
-    ax.set_title(f"Future WQI Forecast - {best_model_name}")
-    ax.set_xlabel("Year")
-    ax.set_ylabel("WQI")
-    ax.grid(True)
-    st.pyplot(fig)
->>>>>>> 9735d86c
 
 else:
     st.info("👈 Upload your CSV from the sidebar to get started.")